--- conflicted
+++ resolved
@@ -70,12 +70,8 @@
     template_ver: int = 0  # template. For some tasks (SST2, RTE, Copa), we add template ver=1 as the empty template.
 
     # Training
-<<<<<<< HEAD
     num_train_epochs: int = 1
     trainer: str = "bilevel_minimax" # 
-=======
-    trainer: str = "bilevel_minimax"  #
->>>>>>> 69a3a1af
     ## options
     ## - none: no training -- for zero-shot or in-context learning (ICL)
     ## - regular: regular huggingface trainer -- for fine-tuning
@@ -94,23 +90,14 @@
     train_as_classification: bool = False  # take the log likelihood of all options and train as classification
     momentum: float = 0.0  # only work for SGD optimizer
 
-<<<<<<< HEAD
     #training arguments for the lower lever problem
     Lambda: float = 0
-=======
-    # training arguments for the lower lever problem
->>>>>>> 69a3a1af
     lower_level_learning_rate: float = 1e-3
     lower_level_per_device_train_batch_size: int = 8  # 32
     lower_level_per_device_eval_batch_size: int = 8  # 32
     lower_level_num_train_epochs: int = 0.01
-<<<<<<< HEAD
     lower_level_num_train_steps: int = 0
     
-=======
-    lower_level_num_train_steps: int = 3
-
->>>>>>> 69a3a1af
     # MeZO
     zo_eps: float = 1e-3  # eps in MeZO
     perturbation_mode: str = "two_side"
@@ -291,10 +278,6 @@
 
 
                 from prompt_tuning import PromptTuningModel_with_model
-<<<<<<< HEAD
-=======
-                # set original model to a copy of the model
->>>>>>> 69a3a1af
                 original_model = copy.deepcopy(model)
                 PromptTuningModel_s = PromptTuningModel_with_model(
                     model,
@@ -567,7 +550,6 @@
             collator = DataCollatorForTokenClassification
 
         print(self.args)
-<<<<<<< HEAD
         if self.args.trainer=="bilevel_minimax":
             trainer = OurBilevelMinimaxTrainer(model=self.model,
                              model_s = self.model_s,
@@ -630,23 +612,6 @@
                              )
 
         
-=======
-        trainer = OurBilevelMinimaxTrainer(model=self.model,
-                                           model_s=self.model_s,
-                                           args=self.args,
-                                           lower_level_training_args=self.lower_level_training_args,
-                                           dev_dataset=train_dataset,
-                                           train_dataset=dev_dataset,
-                                           eval_dataset=eval_dataset,
-                                           tokenizer=self.tokenizer,
-                                           data_collator=DataCollatorWithPaddingAndNesting(self.tokenizer,
-                                                                                           pad_to_multiple_of=8) if self.args.train_as_classification else collator(
-                                               self.tokenizer, pad_to_multiple_of=8),
-                                           eval_samples=eval_samples,
-                                           dev_samples=dev_samples,
-                                           evaluate_func=self.evaluate,
-                                           )  # the upper level uses the dev_dataset for ZO method. the train_dataset in the OurBilevelTrainer is used for upper level updates. Therefore we set train_dataset=dev_dataset
->>>>>>> 69a3a1af
         if self.args.save_on_interrupt:
             trainer.add_callback(SIGUSR1Callback())
 
